--- conflicted
+++ resolved
@@ -7,20 +7,8 @@
   - osx-64
   - win-64
 dependencies:
-<<<<<<< HEAD
-  - mamba
-  - ipython
-  - python
-  # restrict to python 3.8 on Windows for Windows 7 compatibility
-  - python 3.8.* # [win]
-  - radioconda_console_shortcut # [win]
-
   - digital_rf
   - gnuradio 3.9.*
-=======
-  - digital_rf
-  - gnuradio 3.8.*
->>>>>>> be10dc29
   - gnuradio-osmosdr
   - gnuradio-satellites
   - gnuradio-soapy
